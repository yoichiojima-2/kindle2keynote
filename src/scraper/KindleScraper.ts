--- conflicted
+++ resolved
@@ -16,40 +16,19 @@
     });
 
     this.context = await this.browser.newContext({
-<<<<<<< HEAD
-      userAgent: 'Mozilla/5.0 (Macintosh; Intel Mac OS X 10_15_7) AppleWebKit/537.36',
+      userAgent: 'Mozilla/5.0 (Macintosh; Intel Mac OS X 10_15_7) AppleWebKit/537.36 (KHTML, like Gecko) Chrome/120.0.0.0 Safari/537.36',
       viewport: this.config.viewport,
-      extraHTTPHeaders: { 'Accept-Language': 'en-US,en;q=0.9' }
-=======
-      userAgent: 'Mozilla/5.0 (Macintosh; Intel Mac OS X 10_15_7) AppleWebKit/537.36 (KHTML, like Gecko) Chrome/120.0.0.0 Safari/537.36',
-      viewport: this.config.scraper.viewport,
       extraHTTPHeaders: {
         'Accept-Language': 'ja-JP,ja;q=0.9,en-US,en;q=0.8'
       }
->>>>>>> 1ac1318f
     });
 
     this.page = await this.context.newPage();
     
     await this.page.addInitScript(() => {
-<<<<<<< HEAD
       Object.defineProperty(navigator, 'webdriver', { get: () => undefined });
-      Object.defineProperty(navigator, 'plugins', { get: () => [1, 2, 3] });
-=======
-      Object.defineProperty(navigator, 'webdriver', {
-        get: () => undefined,
-      });
-      
-      // Mock plugins
-      Object.defineProperty(navigator, 'plugins', {
-        get: () => [1, 2, 3, 4, 5],
-      });
-      
-      // Mock languages (prioritize Japanese)
-      Object.defineProperty(navigator, 'languages', {
-        get: () => ['ja-JP', 'ja', 'en-US', 'en'],
-      });
->>>>>>> 1ac1318f
+      Object.defineProperty(navigator, 'plugins', { get: () => [1, 2, 3, 4, 5] });
+      Object.defineProperty(navigator, 'languages', { get: () => ['ja-JP', 'ja', 'en-US', 'en'] });
     });
   }
 
